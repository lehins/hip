--- conflicted
+++ resolved
@@ -38,13 +38,8 @@
   , (.&&.)
   , (.||.)
   -- * Bitwise operations
-<<<<<<< HEAD
-  -- , or
+  , or
   , and
-=======
-  , or
-  -- , and
->>>>>>> b9f8ee38
   , invert
   , disjunction
   , conjunction
@@ -65,11 +60,7 @@
 import Graphics.Image.Processing.Convolution
 import Prelude as P hiding (and, or)
 import Graphics.Color.Algebra.Binary
-<<<<<<< HEAD
-import Data.Monoid (All(..))
-=======
-import Data.Monoid (Any(..))
->>>>>>> b9f8ee38
+import Data.Monoid (All(..), Any(..))
 
 infix  4  .==., ./=., .<., .<=., .>=., .>., !==!, !/=!, !<!, !<=!, !>=!, !>!
 -- infixr 3  .&&., !&&!
